import os
import sqlite3

import pandas as pd
import numpy as np
import re
from dataclasses import dataclass
from typing import List, Optional, Dict, Tuple

import struct
import zlib
import multiprocessing as mp
from pyopenms import MSSpectrum, PeakPickerHiRes
from functools import partial

from pyrtms.utils import peak_at
from tqdm import tqdm
import warnings
warnings.filterwarnings("ignore", category=UserWarning, module="pyopenms")
import matplotlib.pyplot as plt
import h5py


def write_intensities_to_hdf5(data:List[Tuple[np.array, np.array]], path, **kwargs):
    if os.path.exists(path):
        raise FileExistsError(path)
    with h5py.File(path, "w") as f:
        dset = f.create_dataset(
            'intensities',
            shape=(len(data), len(data[0][0])),
            dtype='float64',
            chunks=(1, len(data[0][0])),
            kwargs=kwargs,
        )
        for i, spectrum in enumerate(data):
            dset[i, :] = spectrum[1]


class BatchProcessor:
    def __init__(self, reader, **kwargs):
        self.reader = reader
        self.n_jobs = min(kwargs.get("n_jobs", mp.cpu_count()), 60)
        self.show_progress = kwargs.get("show_progress", True)

    def calib_all_spectra(self, **kwargs) -> list:
        """
        calibrate all spectra in the spotTable
        """
        uncalib_line_spectra = self.pick_mul_spectra(self.reader.spotTable.index, **kwargs)
        f = partial(simple_calibration, **kwargs, return_shift=True)

        with mp.Pool(self.n_jobs) as pool:
            if self.show_progress:
                shifts = list(tqdm(pool.imap(f, [spectrum for spectrum in uncalib_line_spectra]),
                                   total=len(uncalib_line_spectra)))
            else:
                shifts = pool.map(f, [spectrum for spectrum in uncalib_line_spectra])
        self.reader.shifts = np.array(shifts)
        self.reader.mean_shift = np.nanmean(self.reader.shifts)
        return uncalib_line_spectra

    def get_mul_spectra(self, indices, **kwargs):
        f = partial(self.reader.get_spectrum, **kwargs)
        with mp.Pool(self.n_jobs) as pool:
            if self.show_progress:
                results = list(tqdm(pool.imap(f, indices), total=len(indices)))
            else:
                results = pool.map(f, indices)
        return results

    def pick_mul_spectra(self, indices, **kwargs):

        f = partial(self.reader.pick_spectrum, line_spec=None, **kwargs)

        with mp.Pool(self.n_jobs) as pool:
            if self.show_progress:
                results = list(tqdm(pool.imap(f, indices), total=len(indices)))
            else:
                results = pool.map(f, indices)
        return results

    def pick_mul_from_uncalib_line_spectra(self, uncalib_line_spectra, **kwargs):

        indices = self.reader.spotTable.index
        f = partial(self.reader.pick_spectrum, **kwargs)

        # calibrate the line spectra
        if hasattr(self.reader, "mean_shift"):
            for i in range(len(uncalib_line_spectra)):
                if np.isnan(self.reader.shifts[i]):
                    uncalib_line_spectra[i][:, 0] -= self.reader.mean_shift
                else:
                    uncalib_line_spectra[i][:, 0] -= self.reader.shifts[i]

        line_specs = [[None,uncalib_line_spectra[i] ]for i in indices]
        # zip nones with the indices


        with mp.Pool(self.n_jobs) as pool:
            if self.show_progress:
                results = list(tqdm(pool.starmap(f, line_specs), total=len(line_specs)))
            else:
                results = pool.starmap(f, line_specs)
        return results

class RtmsBrukerMCFReader:
    def __init__(self, mcfdir, files, spotTable, offsetTable, metadata):
        assert isinstance(mcfdir, str), "dir must be a string"
        assert isinstance(files, list), "files must be a dictionary"
        assert isinstance(spotTable, pd.DataFrame), "spotTable must be a DataFrame"
        assert isinstance(offsetTable, pd.DataFrame), "offsetTable must be a DataFrame"
        assert isinstance(metadata, dict), "metadata must be a dictionary"

        self.mcfdir = mcfdir
        self.files = files
        self.spotTable = spotTable
        self.offsetTable = offsetTable
        self.metadata = metadata
        self.spots = None

    @property
    def mzs(self):
        return self.get_spectrum(0, return_mzs=True)[0]

    @property
    def str_xy(self):
        return self.get_spots()['SpotNumber'].values

    @property
    def xy(self):
        spot_x = [re.findall(r"X(\d+)", str(spot))[0] for spot in self.str_xy]
        spot_x = [int(x) for x in spot_x]
        spot_y = [re.findall(r"Y(\d+)", str(spot))[0] for spot in self.str_xy]
        spot_y = [int(y) for y in spot_y]
        spot = np.column_stack((spot_x, spot_y))
        return spot


    @property
    def metadataDF(self):
        return self.get_metadata(1)

    @property
    def q1mass(self):
        return float(self.metadataDF.query("PermanentName == 'Q1Mass'")["Value"].values[0].split(' ')[0])

    @property
    def q1res(self):
        return float(self.metadataDF.query("PermanentName == 'Q1Res'")["Value"].values[0].split(' ')[0])

    @property
    def con(self):
        return open(os.path.join(self.mcfdir, self.files[0]), "rb")

    def get_spots(self):
        mainIndex = self.files[1]

        with sqlite3.connect(os.path.join(self.mcfdir, mainIndex)) as conn:
            cur = conn.cursor()
            spot_name = cur.execute("SELECT GuidA, GuidB, MetaDataID, Value from MetaDataString WHERE MetaDataID='64'")
            spot_name = spot_name.fetchall()
            self.spots = pd.DataFrame(spot_name, columns=["GuidA", "GuidB", "MetaDataID", "SpotNumber"])
        return self.spots

    @classmethod
    def from_dir(cls, mcfdir):
        files = os.listdir(mcfdir)
        mainFile = [f for f in files if f.endswith('_1.mcf')]
        if len(mainFile) == 0:
            raise Exception('Main data file not found in directory.')
        else:
            mainFile = mainFile[0]
            mainIndex = mainFile + "_idx"
            if mainIndex not in files:
                raise Exception('Main index file not found in directory.')
            calibFile = mainFile.replace("_1.mcf", "_2.mcf")
            if calibFile not in files:
                raise Exception('Calibration data file not found in directory.')
            calibIndex = calibFile + "_idx"
            if calibIndex not in files:
                raise Exception('Calibration index file not found in directory.')
            files = [mainFile, mainIndex, calibFile, calibIndex]
            offsetTable = readBrukerMCFIndexFile(os.path.join(mcfdir, mainIndex), calibration=False)
            calOffsets = readBrukerMCFIndexFile(os.path.join(mcfdir, calibIndex), calibration=True)

            subset_ids = offsetTable.loc[offsetTable["BlobResType"] == 258, ["id"]]
            spotCalOffsets = calOffsets.merge(subset_ids, left_on="toId", right_on="id", how="inner", sort=False)
            spotCalData = readMCFCalibration(os.path.join(mcfdir, calibFile), spotCalOffsets)

            spotTable = spotCalData.sort_index()
            spotTable = spotTable.rename(columns={"toId": "id"})

            mcfcon = open(os.path.join(mcfdir, mainFile), "rb")

            paramBlobOffset = offsetTable["Offset"].iloc[2]

            metadata = retrieveMCFMetadata(mcfcon, paramBlobOffset, 0)
            return cls(
                mcfdir=mcfdir,
                files=files,
                spotTable=spotTable,
                offsetTable=offsetTable,
                metadata=metadata,
            )

    def pick_spectrum(self, index=None, line_spec=None, **kwargs):

        if line_spec is not None:
            mz = line_spec[:, 0]
            intensity = line_spec[:, 1]
        else:
            try:
                snr = float(kwargs["min_snr"])
            except KeyError:
                raise KeyError("min_snr must be provided for peak picking")
            spec = self.get_spectrum(index)
            # sort spec by first column
            spec_obj = MSSpectrum()
            spec_obj.set_peaks([spec[0], spec[1]])

            picker = PeakPickerHiRes()
            picker_params = picker.getParameters()
            picker_params.setValue("signal_to_noise", float(snr))
            picker.setParameters(picker_params)

            res_spec = MSSpectrum()

            picker.pick(spec_obj, res_spec)

            mz, intensity = res_spec.get_peaks()


        # if 'shift' in kwargs:
        #     mz = mz - kwargs['shift']
        # elif hasattr(self, "mean_shift"):
        #     mz = mz - self.mean_shift

        target_mzs = kwargs.get("target_mzs", None)
        if target_mzs is None:
            return np.column_stack([mz, intensity])
        else:
            try:
                tol = float(kwargs["tol"])
                min_intensity = float(kwargs["min_intensity"])
            except KeyError:
                raise KeyError("tol and min_intensity must be provided for picking specific peaks")
            result = []
            for target_mz in target_mzs:
                if tol > 0.1:
                    # if tol > 0.1, it is considered as ppm
                    mz_tol = target_mz * tol / 1e6
                else:
                    mz_tol = tol
                mask1 = (mz >= target_mz - mz_tol / 2) & (mz <= target_mz + mz_tol / 2)
                mask2 = intensity > min_intensity
                mask = mask1 & mask2
                # find the peak with the highest intensity within the tolerance
                if np.sum(mask) > 0:
                    result.append(
                        [mz[mask][np.argmax(intensity[mask])],
                         max(intensity[mask])]
                    )
                else:
                    result.append([np.nan, np.nan])
            return np.array(result)

<<<<<<< HEAD
    def get_spectrum(self, index, CASI_only=False, return_mzs=True):
=======
    def get_spectrum(self, index, CASI_only: bool = False, intensities_only: bool = False):
>>>>>>> 30fe3abf
        if index < 0 or index >= len(self.spotTable):
            raise IndexError("Index out of bounds")

        fcon = self.con
        row = self.spotTable.iloc[index]
        spotId = row["id"]

        # Seek to raw data blob
        blob_row = self.offsetTable[(self.offsetTable["id"] == spotId) &
                                    (self.offsetTable["BlobResType"] == 258)].iloc[0]
        mcf_blobSeek(fcon, blob_row["Offset"], blob_row["OffsetPage"])

        mcf_checkBlobCodeWord(fcon)
        bin_checkBytes(fcon, b"\x01\x01")
        fcon.seek(16, 1)
        _ = bin_readVarInt(fcon)

        name = mcf_readNamedName(fcon)
        if name != "Intensities":
            raise ValueError("First named element of raw data blob should be 'Intensities'")

        bin_checkBytes(fcon, b"\x03", "Raw spectra must be an array.")
        typeByte = fcon.read(1)

        if typeByte == b"\x20":  # uncompressed 32-bit floats
            numValues = bin_readVarInt(fcon)
            spectrum = np.frombuffer(fcon.read(numValues * 4), dtype="<f4")
        elif typeByte == b"\x22":  # gzip-compressed
            numBytes = bin_readVarInt(fcon)
            gzippedBytes = fcon.read(numBytes)
            unzipped = zlib.decompress(gzippedBytes)
            spectrum = np.frombuffer(unzipped, dtype="<f4")
            numValues = len(spectrum)
        else:
            raise ValueError("Raw spectra must be an array of 32-bit floats.")

<<<<<<< HEAD
=======
        if intensities_only:
            return spectrum

        mzindex = np.arange(numValues)
        mz = fhigh / ((fwidth * (fsize - mzindex) / fsize) - beta) + alpha / fhigh
>>>>>>> 30fe3abf

        if return_mzs:
            # the following parameters derived from spotTable are the calibrated parameters.
            fhigh = row["frequencyHigh"]
            fwidth = row["frequencyWidth"]
            fsize = row["size"]
            alpha = row["alpha"]
            beta = row["beta"]


            mzindex = np.arange(numValues)
            mz = fhigh / ((fwidth * (fsize - mzindex) / fsize) - beta) + alpha / fhigh

            if CASI_only:
                lower = self.q1mass - self.q1res / 2
                upper = self.q1mass + self.q1res / 2
                mask = (mz >= lower) & (mz <= upper)
                spectrum = spectrum[mask]
                mz = mz[mask]
        else:
            # if return_mzs is False, return the spectrum only
            mz = np.zeros(numValues)
        # return np array of m/z and intensity combined
        return mz, spectrum

    def get_metadata(self, index):
        blobRow = self.offsetTable[
            (self.offsetTable["id"] == self.spotTable.iloc[index]["id"]) &
            (self.offsetTable["BlobResType"] == 259)
            ].index[0]

        dectable = self.metadata["declarations"]
        reptable = self.metadata["replacements"]

        fcon = self.con
        offset = self.offsetTable.at[blobRow, "Offset"]
        offsetPage = self.offsetTable.at[blobRow, "OffsetPage"]
        mcf_blobSeek(fcon, offset, offsetPage)

        mcf_checkBlobCodeWord(fcon)
        bin_checkBytes(fcon, b"\x01\x01")
        fcon.seek(16, 1)
        numNamedEls = bin_readVarInt(fcon)

        allMeta = []

        for _ in range(numNamedEls):
            name = mcf_readNamedName(fcon)
            if fcon.read(1) == b"\x00":
                continue
            else:
                fcon.seek(-1, 1)

            keyTable = mcf_readKeyValueTable(fcon)

            if name == "IntValues":
                keyTable = keyTable.rename(columns={"Value": "Code"})
                keyTable = keyTable.merge(reptable, how="left", on=["Key", "Code"])
                keyTable["Value"] = keyTable["Value"].fillna(keyTable["Code"].astype(str))
                keyTable = keyTable.drop(columns="Code")
                keyTable = dectable.merge(keyTable, how="right", on="Key")

            elif name == "StringValues":
                keyTable = dectable.merge(keyTable, how="right", on="Key")

            elif name == "DoubleValues":
                keyTable = dectable.merge(keyTable, how="right", on="Key")
                keyTable["Value"] = keyTable.apply(
                    lambda row: row["DisplayFormat"] % row["Value"] if "DisplayFormat" in row else str(
                        row["Value"]),
                    axis=1
                )
            else:
                raise ValueError("Other metadata value types not supported.")

            allMeta.append(keyTable)

        metaTable = pd.concat(allMeta, ignore_index=True)
        metaTable["Index"] = index

        # Append units to values
        rel = metaTable["Unit"] != ""
        metaTable.loc[rel, "Value"] = metaTable.loc[rel, "Value"] + " " + metaTable.loc[rel, "Unit"]

        return metaTable[["Index", "PermanentName", "DisplayName", "GroupName", "Value"]]


def mcf_checkBlobCodeWord(fcon):
    expected = bytes([0xC0, 0xDE, 0xAF, 0xFE])
    bin_checkBytes(fcon, expected, "Invalid code word.")


def bin_checkBytes(fcon, expected, message="Invalid bytes"):
    actual = fcon.read(len(expected))
    if actual != expected:
        raise ValueError(message)


def mcf_readNamedName(fcon):
    first_byte = int.from_bytes(fcon.read(1), byteorder="big")
    if first_byte <= 127:
        raise ValueError("Invalid object name.")

    bin_checkBytes(fcon, b"\xFF\xFF\xFF\x0F", "Invalid object name.")

    namelen = int.from_bytes(fcon.read(1), byteorder="big")
    name_bytes = fcon.read(namelen)
    return name_bytes.decode("ascii")


def bin_readVarInt(fcon, endian='little'):
    nums = []
    for iter in range(9):
        nextByte = int.from_bytes(fcon.read(1), byteorder='big', signed=False)
        if nextByte > 127:
            nextNum = nextByte - 128
        else:
            nextNum = nextByte
        if endian == "little":
            nums.append(nextNum)
        else:
            nums.insert(0, nextNum)
        if nextByte <= 127:
            break
    return sum(num * (128 ** i) for i, num in enumerate(nums))


def mcf_readPrimitive(fcon):
    dataType = int.from_bytes(fcon.read(1), byteorder="big")

    if dataType in (0x27, 0x28):  # 8-byte integer
        return int.from_bytes(fcon.read(8), byteorder="little", signed=True)

    elif dataType in (0x25, 0x26):  # 4-byte integer
        return int.from_bytes(fcon.read(4), byteorder="little", signed=True)

    elif dataType == 0x20:  # 4-byte float
        return struct.unpack("<f", fcon.read(4))[0]

    elif dataType == 0x1F:  # 8-byte float
        return struct.unpack("<d", fcon.read(8))[0]

    elif dataType == 0x00:
        return None

    elif dataType == 0x2A:  # ASCII string with varint length
        stringLength = bin_readVarInt(fcon)
        return fcon.read(stringLength).decode("utf-8", errors="replace")

    else:
        raise ValueError(f"Invalid primitive data type {dataType}.")


def mcf_readNamedTableRow(fcon):
    numRowCells = int.from_bytes(fcon.read(1), byteorder='big')
    output = {}

    for rciter in range(1, numRowCells + 1):
        next_byte = int.from_bytes(fcon.read(1), byteorder='big')

        if next_byte <= 127:
            if next_byte != rciter + 1:
                raise ValueError("Invalid row cell index")
            name = str(next_byte)
        else:
            fcon.seek(-1, 1)  # move back 1 byte
            name = mcf_readNamedName(fcon)

        prim = mcf_readPrimitive(fcon)

        if next_byte <= 127:
            output[rciter - 1] = prim  # use integer index
        else:
            output[name] = prim

    return output


def readMCFCalibration(path, offsetTable):
    with open(path, "rb") as f:
        rawfile = f.read() + b"\x00" * 1000  # pad like R

    from io import BytesIO
    fcon = BytesIO(rawfile)

    caltab = []

    for i, row in offsetTable.iterrows():
        fcon.seek(row["Offset"])

        mcf_checkBlobCodeWord(fcon)
        bin_checkBytes(fcon, b"\x01\x01")
        fcon.seek(16, 1)  # seek forward 16 bytes from current
        numNamedEls = bin_readVarInt(fcon)

        name = mcf_readNamedName(fcon)
        if name != "Transformator":
            raise ValueError("First named element of parameter blob should be 'Transformator'")
        bin_checkBytes(fcon, b"\x01")
        fcon.seek(16, 1)

        calrow = mcf_readNamedTableRow(fcon)
        if calrow.get("calibMode") == 4:
            calrow["alpha"] = 0
            calrow["beta"] = -calrow["beta"]

        calrow["toId"] = row["toId"]
        caltab.append(calrow)

    return pd.DataFrame(caltab)


def getBrukerMCFSpectrum(reader, index):
    return reader.get_spectrum(index)


def getBrukerMCFSpots(reader):
    return reader.get_spots()


def readBrukerMCFIndexFile(path, calibration=False):
    with sqlite3.connect(path) as conn:
        cur = conn.cursor()
        try:
            containerdf = cur.execute("SELECT * FROM ContainerIndex").fetchall()
        except sqlite3.OperationalError:
            raise ValueError("ContainerIndex table not found.")
        containerdf = pd.DataFrame(containerdf, columns=["GuidA", "GuidB", "BlobResType", "Offset", "BlobSize"])
        containerdf['id'] = containerdf["GuidA"].astype(str) + containerdf["GuidB"].astype(str)
        containerdf = containerdf.drop(columns=["GuidA", "GuidB"])

        offsets = containerdf["Offset"]
        offset_page = np.zeros(len(offsets), dtype=int)

        #TODO: check if the logic aligns with the original code
        is_list = offsets.apply(lambda x: isinstance(x, (list, tuple)) and len(x) > 1)
        if is_list.any():
            offset0 = offsets.where(~is_list, offsets.apply(lambda x: x[0]))
            offset_page = np.where(is_list, offsets.apply(lambda x: x[1] * 2), 0)
            offsets = offset0

        is_negative = offsets < 0
        if is_negative.any():
            offset_page += 1
            offset0 = offsets.where(~is_negative, offsets.apply(lambda x: x + (2 ** 31)))
            offsets = offset0
        containerdf["Offset"] = offsets
        containerdf["OffsetPage"] = offset_page

        if calibration:
            relation_df = cur.execute("SELECT * FROM Relations").fetchall()
            relation_df = pd.DataFrame(relation_df, columns=["GuidA", "GuidB", "ToGuidA", "ToGuidB", "RelationType"])
            relation_df["id"] = relation_df["GuidA"].astype(str) + relation_df["GuidB"].astype(str)
            relation_df["toId"] = relation_df["ToGuidA"].astype(str) + relation_df["ToGuidB"].astype(str)
            relation_df = relation_df.drop(columns=["GuidA", "GuidB", "ToGuidA", "ToGuidB"])

            containerdf = containerdf.merge(relation_df, on="id", how="left")

        containerdf = containerdf.sort_index()

        return containerdf


def newBrukerMCFReader(mcfdir):
    return RtmsBrukerMCFReader.from_dir(mcfdir)


def mcf_blobSeek(fcon, offset, page):
    fcon.seek(0)
    if page > 0:
        fcon.seek((2 ** 31) * page, 1)  # move forward by N * 2^31 bytes
    fcon.seek(offset, 1)  # then move forward by the within-page offset


def mcf_readTableRow(fcon, namevec=None):
    numRowCells = int.from_bytes(fcon.read(1), byteorder="big")

    if namevec is None:
        namevec = [""] * numRowCells
    elif len(namevec) != numRowCells:
        raise ValueError("Name vector must match number of cells")

    output = {}

    for rciter in range(numRowCells):
        nextByte = int.from_bytes(fcon.read(1), byteorder="big")
        if nextByte != (rciter + 2):  # R's rciter starts at 1
            raise ValueError("Invalid row cell index")

        prim = mcf_readPrimitive(fcon)

        if namevec[rciter] == "":
            output[rciter] = prim  # fallback to numeric key
        else:
            output[namevec[rciter]] = prim

    return output


def mcf_readTable(fcon):
    bin_checkBytes(fcon, b"\x03\x01")
    fcon.seek(16, 1)  # skip 16 bytes
    numRows = bin_readVarInt(fcon)

    outTable = []

    for riter in range(1, numRows + 1):
        if riter == 1:
            curRow = mcf_readNamedTableRow(fcon)
            namevec = list(curRow.keys())
        else:
            curRow = mcf_readTableRow(fcon, namevec)
        outTable.append(curRow)

    return pd.DataFrame(outTable)


def getBrukerMCFIndices(reader):
    return reader.spotTable.index


def mcf_readPrimitiveArray(fcon):
    bin_checkBytes(fcon, b"\x03")  # array marker
    dataType = int.from_bytes(fcon.read(1), byteorder="big")
    numEls = bin_readVarInt(fcon)
    if numEls == 0:
        return []

    outVec = []

    for _ in range(numEls):
        if dataType in (39, 40):  # 8-byte integer
            val = int.from_bytes(fcon.read(8), byteorder="little", signed=True)
        elif dataType in (37, 38):  # 4-byte integer
            val = int.from_bytes(fcon.read(4), byteorder="little", signed=True)
        elif dataType == 32:  # 4-byte float
            val = struct.unpack("<f", fcon.read(4))[0]
        elif dataType == 31:  # 8-byte float
            val = struct.unpack("<d", fcon.read(8))[0]
        elif dataType == 0:  # null (?)
            val = None
        elif dataType == 42:  # ASCII string
            strlen = bin_readVarInt(fcon)
            val = fcon.read(strlen).decode("ascii")
        else:
            raise ValueError(f"Invalid primitive data type {dataType}")
        outVec.append(val)

    return outVec


def retrieveMCFMetadata(fcon, offset, offsetPage=0):
    mcf_blobSeek(fcon, offset, offsetPage)

    # Header
    mcf_checkBlobCodeWord(fcon)
    bin_checkBytes(fcon, b"\x01\x01")
    fcon.seek(16, 1)
    numNamedEls = bin_readVarInt(fcon)

    # "Declarations"
    name = mcf_readNamedName(fcon)
    if name != "Declarations":
        raise ValueError("First named element of parameter blob should be 'Declarations'")
    outTable = mcf_readTable(fcon)

    # "Replacements"
    name = mcf_readNamedName(fcon)
    if name != "Replacements":
        raise ValueError("Second named element of parameter blob should be 'Replacements'")
    bin_checkBytes(fcon, b"\x02\x01")
    fcon.seek(16, 1)
    numReps = bin_readVarInt(fcon)

    valTable = []

    for nriter in range(1, numReps + 1):
        bin_checkBytes(fcon, b"\x01")
        fcon.seek(16, 1)
        bin_checkBytes(fcon, b"\x03")

        if nriter == 1:
            nextName = mcf_readNamedName(fcon)
        else:
            bin_checkBytes(fcon, b"\x0B")

        codes = mcf_readPrimitiveArray(fcon)
        bin_checkBytes(fcon, b"\x0A")
        values = mcf_readPrimitiveArray(fcon)
        bin_checkBytes(fcon, b"\x09")
        bin_checkBytes(fcon, b"\x25")
        key = int.from_bytes(fcon.read(4), byteorder='little', signed=True)

        if len(codes) != len(values):
            raise ValueError("Replacement codes must match values in number")

        if len(codes) > 0:
            for code, value in zip(codes, values):
                valTable.append({"Key": key, "Code": code, "Value": str(value)})

    return {"declarations": outTable, "replacements": pd.DataFrame(valTable)}


def getBrukerMCFAllMetadata(reader, index):
    return reader.get_metadata(index)


def mcf_readKeyValueTable(fcon):
    bin_checkBytes(fcon, b"\x03\x01")
    fcon.seek(16, 1)
    numRows = bin_readVarInt(fcon)

    keyTable = []

    for riter in range(numRows):
        if riter == 0:
            curRow = mcf_readNamedKeyValueRow(fcon)
        else:
            curRow = mcf_readKeyValueRow(fcon)
        keyTable.append(curRow)

    return pd.DataFrame(keyTable)


def mcf_readNamedKeyValueRow(fcon):
    bin_checkBytes(fcon, b"\x02", "Key-value row must contain two elements")
    output = {}

    for rciter in range(1, 3):  # 1 to 2
        next_byte = int.from_bytes(fcon.read(1), byteorder="big")

        if next_byte <= 127:
            if next_byte != rciter + 1:
                raise ValueError("Invalid row cell index")
            name = "Key" if rciter == 1 else "Value"
        else:
            fcon.seek(-1, 1)
            name = mcf_readNamedName(fcon)
            if (rciter == 1 and name != "Key") or (rciter == 2 and name != "Value"):
                raise ValueError("Names in a key-value row must be 'Key' and 'Value'")

        prim = mcf_readPrimitive(fcon)

        if rciter == 1:
            if not isinstance(prim, int):
                raise ValueError("Key in key-value row must be an integer.")
            output["Key"] = prim
        else:
            output["Value"] = prim

    return output


def mcf_readKeyValueRow(fcon):
    bin_checkBytes(fcon, b"\x02", "Key-value row must contain two elements")
    output = {}

    for rciter in range(1, 3):  # 1 to 2
        next_byte = int.from_bytes(fcon.read(1), byteorder="big")
        if next_byte != rciter + 1:
            raise ValueError("Invalid row cell index")

        prim = mcf_readPrimitive(fcon)

        if rciter == 1:
            if not isinstance(prim, int):
                raise ValueError("Key in key-value row must be an integer.")
            output["Key"] = prim
        else:
            output["Value"] = prim

    return output


def simple_calibration(spectrum_in: np.ndarray, return_shift=False,
                       **kwargs) -> float or np.ndarray:
    """ simple calibration function that only shifts the spectrum left or right """

    # find the highest peak within the specified mass tolerance around the calibrant m/z
    target_mz, _ = peak_at(spectrum_in, **kwargs)

    # if no peak found, return the original spectrum
    if np.isnan(target_mz):
        if return_shift:
            return np.nan
        else:
            # if no peak found, return the original spectrum
            return spectrum_in
    else:
        # calculate the shift
        shift = target_mz - kwargs["mz"]
        if return_shift:
            return shift
        else:
            # apply the shift to the spectrum
            spectrum_out = spectrum_in.copy()
            spectrum_out[:, 0] -= shift
            return spectrum_out


class Pipeline:
    def __init__(self, reader, **kwargs):
        self.reader = reader
        self.spots = None
        self.spectra = None
        self.calib_params = {
            "mz": None,
            "min_intensity": 1e5,
            "tol": 0.02,
            "min_snr": 0,
        }

        self.after_params = {
            "target_mzs": None,
            "min_intensity": 1e4,
            "tol": 0.01,
            "min_snr": 0,
        }
        self.batch_processor = BatchProcessor(reader, **kwargs)

    # function to set the parameters for calibration
    def set_calib_params(self, **kwargs):
        self.calib_params.update(kwargs)

    # function to set the parameters for after calibration
    def set_after_params(self, **kwargs):
        # if target_mzs is in kwargs, check if it is a list
        if "target_mzs" in kwargs:
            if not isinstance(kwargs["target_mzs"], list):
                try:
                    kwargs["target_mzs"] = list(kwargs["target_mzs"])
                except TypeError:
                    raise ValueError("target_mzs must be a list")
        self.after_params.update(kwargs)

    def process(self, **kwargs):
        self.spots = self.reader.get_spots()['SpotNumber'].values

        if "uncalib_line_spectra" in kwargs:
            uncalib_line_spectra = kwargs["uncalib_line_spectra"]
        else:
            uncalib_line_spectra = self.batch_processor.calib_all_spectra(**self.calib_params)
        self.spectra = self.batch_processor.pick_mul_from_uncalib_line_spectra(uncalib_line_spectra,
                                                                               **self.after_params)
        self.final_result = FinalResult()
        for i, target_mz in enumerate(self.after_params["target_mzs"]):
            mz_intensity = np.array([spectrum[i] for spectrum in self.spectra])
            result = SingleResultContainer(target_mz,
                                            mz_intensity[:, 0],
                                            mz_intensity[:, 1],
                                            self.spots)
            self.final_result.append(result)
        return uncalib_line_spectra

    def plot_calibration(self):
        fig, ax = plt.subplots()
        ax.plot(self.reader.shifts)
        ax.set_xlabel("Spot Number")
        ax.set_ylabel("Mass Shift (Da)")
        ax.set_title("Calibration Result")
        ax.axhline(0, color='r', linestyle='--')
        # add text show mean and std
        mean = np.nanmean(self.reader.shifts)
        std = np.nanstd(self.reader.shifts)
        ax.text(0.5, 0.5, f"Mean: {1000 * mean:.2f} mDa\nStd: { 1000 * std:.2f} mDa", transform=ax.transAxes,
                fontsize=12, verticalalignment='center', horizontalalignment='center')
        return fig


@dataclass
class SingleResultContainer:
    theoretical_mz: Optional[float] = None
    measured_mzs: Optional[np.ndarray[float]] = None
    intensities: Optional[np.ndarray[float]] = None
    spot_numbers: Optional[List[str]] = None


class FinalResult:
    def __init__(self):
        self.results: Dict[float, SingleResultContainer] = {}

    def get_x(self, spot_numbers):
        return [re.findall(r'X(\d+)', sn)[0] for sn in spot_numbers]

    def get_y(self, spot_numbers):
        return [re.findall(r'Y(\d+)', sn)[0] for sn in spot_numbers]

    @property
    def spot_numbers(self):
        return self.results[list(self.results.keys())[0]].spot_numbers

    @classmethod
    def from_single_results(cls, containers: List[SingleResultContainer]) -> "FinalResult":
        instance = cls()
        for container in containers:
            if not isinstance(container, SingleResultContainer):
                raise ValueError("All elements must be SingleResultContainer")
            if container.theoretical_mz is None:
                raise ValueError("theoretical_mz cannot be None")
            instance.results[container.theoretical_mz] = container
        return instance

    def result_for(self, mz: float) -> SingleResultContainer:
        try:
            return self.results[mz]
        except KeyError:
            raise ValueError(f"Result for {mz} not found.")

    def append(self, container: SingleResultContainer):
        if not isinstance(container, SingleResultContainer):
            raise ValueError("container must be SingleResultContainer")
        if container.theoretical_mz is None:
            raise ValueError("theoretical_mz cannot be None")
        self.results[container.theoretical_mz] = container

    def to_df(self):
        theoretical_mz_all = np.concatenate([[r.theoretical_mz] * len(r.measured_mzs)
                                             for r in self.results.values()])
        mz_all = np.concatenate([r.measured_mzs for r in self.results.values()])
        intensity_all = np.concatenate([r.intensities for r in self.results.values()])
        spot_all = np.concatenate([r.spot_numbers for r in self.results.values()])

        data = np.column_stack((theoretical_mz_all, mz_all, intensity_all, spot_all))
        return pd.DataFrame(data, columns=['theoretical_mz', 'mz', 'intensity', 'spot'])

    def to_str(self):
        result = self.to_df()
        result = result.dropna()
        result['snr'] = 0
        result_str = f"{len(result['spot'].unique())}\n"
        for spot in result['spot'].unique().tolist():
            subresult = result.query("spot == @spot")
            n_peaks = subresult['theoretical_mz'].unique().size
            result_str += f"{spot};{n_peaks}"
            # concat the rows to string
            for index, row in subresult.iterrows():
                result_str += f";{row['mz']:.4f};{row['intensity']:.4f};{row['snr']:.4f}"
            result_str += "\n"
        return result_str


    def viz2D(self):
        # add len(target_mzs) columns of subplots
        fig, axes = plt.subplots(1, len(self.results))
        if len(self.results) == 1:
            axes = [axes]
        for i, (mz, container) in enumerate(self.results.items()):
            x = self.get_x(container.spot_numbers)
            x = np.array(x).astype(int)
            y = self.get_y(container.spot_numbers)
            y = np.array(y).astype(int)

            df = pd.DataFrame(
                {'x': x,
                 'y': y,
                 'intensity': container.intensities
                 })

            axes[i].imshow(
                df.pivot(index='x', columns='y', values='intensity').values,
                vmax=df['intensity'].quantile(0.95)
            )
            # turn off all axes
            axes[i].set_xticks([])
            axes[i].set_yticks([])
            axes[i].set_title(f'm/z {mz:.4f}')
        return fig



if __name__ == "__main__":
    pass<|MERGE_RESOLUTION|>--- conflicted
+++ resolved
@@ -5,7 +5,7 @@
 import numpy as np
 import re
 from dataclasses import dataclass
-from typing import List, Optional, Dict, Tuple
+from typing import List, Optional, Dict
 
 import struct
 import zlib
@@ -264,11 +264,7 @@
                     result.append([np.nan, np.nan])
             return np.array(result)
 
-<<<<<<< HEAD
     def get_spectrum(self, index, CASI_only=False, return_mzs=True):
-=======
-    def get_spectrum(self, index, CASI_only: bool = False, intensities_only: bool = False):
->>>>>>> 30fe3abf
         if index < 0 or index >= len(self.spotTable):
             raise IndexError("Index out of bounds")
 
@@ -305,14 +301,6 @@
         else:
             raise ValueError("Raw spectra must be an array of 32-bit floats.")
 
-<<<<<<< HEAD
-=======
-        if intensities_only:
-            return spectrum
-
-        mzindex = np.arange(numValues)
-        mz = fhigh / ((fwidth * (fsize - mzindex) / fsize) - beta) + alpha / fhigh
->>>>>>> 30fe3abf
 
         if return_mzs:
             # the following parameters derived from spotTable are the calibrated parameters.
